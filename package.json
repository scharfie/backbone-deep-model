--- conflicted
+++ resolved
@@ -6,12 +6,6 @@
   },
   "version": "0.7.4",
   "dependencies": {
-<<<<<<< HEAD
-    "backbone": ">=0.9.2",
+    "backbone": ">=0.9.2"
   }
-=======
-    "backbone": ">=0.9.2"
-  },
-  "main": "./src/deep-model"
->>>>>>> 53a4efe2
 }