/*jshint expr:true eqnull:true */
/**
 *
 * Improves Backbone Model support when nested attributes are used.
 * get() and set() can take paths e.g. 'user.name'
 *
 *
 */
;(function(Backbone) {

    /**
     * Takes a nested object and returns a shallow object keyed with the path names
     * e.g. { "level1.level2": "value" }
     *
     * @param  {Object}      Nested object e.g. { level1: { level2: 'value' } }
     * @return {Object}      Shallow object with path names e.g. { 'level1.level2': 'value' }
     */
    function objToPaths(obj) {
        var ret = {},
            separator = DeepModel.keyPathSeparator;

        for (var key in obj) {
            var val = obj[key];

            if (val && val.constructor === Object && !_.isEmpty(val)) {
                //Recursion for embedded objects
                var obj2 = objToPaths(val);

                for (var key2 in obj2) {
                    var val2 = obj2[key2];

                    ret[key + separator + key2] = val2;
                }
            } else {
                ret[key] = val;
            }
        }

        return ret;
    }

    /**
     * @param {Object}  Object to fetch attribute from
     * @param {String}  Object path e.g. 'user.name'
     * @return {Mixed}
     */
    function getNested(obj, path, return_exists) {
        var separator = DeepModel.keyPathSeparator;

        var fields = path.split(separator);
        var result = obj;
        return_exists || (return_exists === false);
        for (var i = 0, n = fields.length; i < n; i++) {
            if (return_exists && !_.has(result, fields[i])) {
                return false;
            }
            result = result[fields[i]];

            if (result == null && i < n - 1) {
                result = {};
            }
            
            if (typeof result === 'undefined') {
                if (return_exists)
                {
                    return true;
                }
                return result;
            }
        }
        if (return_exists)
        {
            return true;
        }
        return result;
    }

    /**
     * @param {Object} obj                Object to fetch attribute from
     * @param {String} path               Object path e.g. 'user.name'
     * @param {Object} [options]          Options
     * @param {Boolean} [options.unset]   Whether to delete the value
     * @param {Mixed}                     Value to set
     */
    function setNested(obj, path, val, options) {
        options = options || {};

        var separator = DeepModel.keyPathSeparator;

        var fields = path.split(separator);
        var result = obj;
        for (var i = 0, n = fields.length; i < n && result !== undefined ; i++) {
            var field = fields[i];

            //If the last in the path, set the value
            if (i === n - 1) {
                options.unset ? delete result[field] : result[field] = val;
            } else {
                //Create the child object if it doesn't exist, or isn't an object
                if (typeof result[field] === 'undefined' || ! _.isObject(result[field])) {
                    result[field] = {};
                }

                //Move onto the next part of the path
                result = result[field];
            }
        }
    }

    function deleteNested(obj, path) {
      setNested(obj, path, null, { unset: true });
    }

    var DeepModel = Backbone.Model.extend({

        // Override get
        // Supports nested attributes via the syntax 'obj.attr' e.g. 'author.user.name'
        get: function(attr) {
            return getNested(this.attributes, attr);
        },

        // Override set
        // Supports nested attributes via the syntax 'obj.attr' e.g. 'author.user.name'
        set: function(key, value, options) {
            //<custom code>
            var Model = Backbone.Model;
            //</custom code>

            var attrs, attr, val;

            // Handle both `"key", value` and `{key: value}` -style arguments.
            if (_.isObject(key) || key == null) {
                attrs = key;
                options = value;
            } else {
                attrs = {};
                attrs[key] = value;
            }

            // Extract attributes and options.
            options || (options = {});
            if (!attrs) return this;
            if (attrs instanceof Model) attrs = attrs.attributes;
            if (options.unset) for (attr in attrs) attrs[attr] = void 0;

            // Run validation.
            if (!this._validate(attrs, options)) return false;

            // Check for changes of `id`.
            if (this.idAttribute in attrs) this.id = attrs[this.idAttribute];

            var changes = options.changes = {};
            var now = this.attributes;
            var escaped = this._escapedAttributes;
            var prev = this._previousAttributes || {};


            // <custom code>
            attrs = objToPaths(attrs);

            // For each `set` attribute...
            for (attr in attrs) {
              val = attrs[attr];

              var currentValue = getNested(now, attr),
                  previousValue = getNested(prev, attr),
                  escapedValue = getNested(escaped, attr),
                  hasCurrentValue = _.isUndefined(currentValue),
                  hasPreviousValue = _.isUndefined(previousValue);

              // If the new and current value differ, record the change.
              if (!_.isEqual(currentValue, val) || (options.unset && hasCurrentValue)) {
                deleteNested(escaped, attr);
                setNested((options.silent ? this._silent : changes), attr, true);
              }

              // Update or delete the current value.
              options.unset ? deleteNested(now, attr) : setNested(now, attr, val);

              // If the new and previous value differ, record the change.  If not,
              // then remove changes for this attribute.
              if (!_.isEqual(previousValue, val) || (hasCurrentValue != hasPreviousValue)) {
                setNested(this.changed, attr, _.clone(val));
                if (!options.silent) setNested(this._pending, attr, true);
              } else {
                deleteNested(this.changed, attr);
                deleteNested(this._pending, attr);
              }
            }

            // Fire the `"change"` events.
            if (!options.silent) this.change(options);
            return this;
        },

        has: function(attr) {
          return getNested(this.attributes, attr) != null;
        },

        change: function(options) {
          options || (options = {});
<<<<<<< HEAD
          var attr;
          var changing = this._changing;
=======
          var separator = DeepModel.keyPathSeparator,
              ancestorPaths = {},
              changing = this._changing;
>>>>>>> 5ceecf1b
          this._changing = true;

          // Silent changes become pending changes.
          for (attr in objToPaths(this._silent)) setNested(this._pending, attr, true);

          // Silent changes are triggered.
          var changes = _.extend({}, options.changes, this._silent);
          this._silent = {};
<<<<<<< HEAD
          for (attr in objToPaths(changes)) {
=======
          for (var attr in objToPaths(changes)) {
            // Store 'ancestor' event paths to trigger later
            var i, path = '', attrPath = attr.split(separator);
            for (i=0 ; i<attrPath.length ; i++) {
              ancestorPaths[path] = true;
              path += attrPath[i] + separator;
            }
            // Trigger 'leaf' event
>>>>>>> 5ceecf1b
            this.trigger('change:' + attr, this, this.get(attr), options);
          }
          if (changing) return this;

          // Continue firing `"change"` events while there are pending changes.
          while (!_.isEmpty(this._pending)) {
            this._pending = {};
            this.trigger('change', this, options);
            // Pending and silent changes still remain.
            for (attr in objToPaths(this.changed)) {
              if (getNested(this._pending, attr) || getNested(this._silent, attr)) continue;
              deleteNested(this.changed, attr);
            }
            this._previousAttributes = _.clone(this.attributes);
          }

          // Trigger change events for ancestors
          for (var path in ancestorPaths) {
            this.trigger('change:' + path + '*', this, this.get(path), options);
          }

          this._changing = false;
          return this;
        },

        hasChanged: function(attr) {
          var self = this;

          //Empty objects indicate no changes, so remove these first
          _.each(this.changed, function(val, key) {
            if (_.isObject(val) && _.isEmpty(val)) {
              delete self.changed[key];
            }
          });

          if (!arguments.length) return !_.isEmpty(this.changed);
          return getNested(this.changed, attr) != null;
        },

        changedAttributes: function(diff) {
          if (!diff) return this.hasChanged() ? _.clone(objToPaths(this.changed)) : false;
          var val, changed = false, old = objToPaths(this._previousAttributes);
          for (var attr in objToPaths(diff)) {
            if (_.isEqual(old[attr], (val = diff[attr]))) continue;
            (changed || (changed = {}))[attr] = val;
          }

          return changed;
        }

    });


    //Config; override in your app to customise
    DeepModel.keyPathSeparator = '.';


    //Exports
    Backbone.DeepModel = DeepModel;

    //For use in NodeJS
    if (typeof module != 'undefined') module.exports = DeepModel;

})(Backbone);<|MERGE_RESOLUTION|>--- conflicted
+++ resolved
@@ -193,20 +193,19 @@
             return this;
         },
 
+        // Override has
         has: function(attr) {
           return getNested(this.attributes, attr) != null;
         },
 
+        // Override change
         change: function(options) {
           options || (options = {});
-<<<<<<< HEAD
+          var separator = DeepModel.keyPathSeparator,
+              ancestorPaths = {};
+              
           var attr;
           var changing = this._changing;
-=======
-          var separator = DeepModel.keyPathSeparator,
-              ancestorPaths = {},
-              changing = this._changing;
->>>>>>> 5ceecf1b
           this._changing = true;
 
           // Silent changes become pending changes.
@@ -215,10 +214,7 @@
           // Silent changes are triggered.
           var changes = _.extend({}, options.changes, this._silent);
           this._silent = {};
-<<<<<<< HEAD
           for (attr in objToPaths(changes)) {
-=======
-          for (var attr in objToPaths(changes)) {
             // Store 'ancestor' event paths to trigger later
             var i, path = '', attrPath = attr.split(separator);
             for (i=0 ; i<attrPath.length ; i++) {
@@ -226,7 +222,6 @@
               path += attrPath[i] + separator;
             }
             // Trigger 'leaf' event
->>>>>>> 5ceecf1b
             this.trigger('change:' + attr, this, this.get(attr), options);
           }
           if (changing) return this;
