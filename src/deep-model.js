--- conflicted
+++ resolved
@@ -54,13 +54,10 @@
             }
             result = result[fields[i]];
 
-<<<<<<< HEAD
             if (result == null && i < n - 1) {
                 result = {};
             }
             
-=======
->>>>>>> 258f9506
             if (typeof result === 'undefined') {
                 if (return_exists)
                 {
